--- conflicted
+++ resolved
@@ -184,13 +184,8 @@
     const double basis_iji = basis_ij[i]; // prevent repeated access of same memory location
     for (int j = 0; j < 4; j++) {
       const double factor = basis_iji * basis_ik[j]; // prevent repeated access of same memory location
-<<<<<<< HEAD
       const double* slice = &coeff_matrix[i + iknot_ij][j + iknot_ik][iknot_jk]; // declare a contigues 1D slice of memory
       double tmp[4]; // declare tmp array that holds the 4 tmp values so the can be computed simultaniously in 4 separate registeres.
-=======
-      const double* _noalias slice = &coeff_matrix[i + iknot_ij][j + iknot_ik][iknot_jk]; // declare a contigues 1D slice of memory and let the compiler know that the memory that this pointer points to has no overlap with other pointers.
-      double _alignvar(, 8) tmp[4]; // declare tmp array that holds the 4 tmp values so the can be computed simultaniously in 4 separate registeres.
->>>>>>> e9142d14
       tmp[0] = slice[0] * basis_jk[0];
       tmp[1] = slice[1] * basis_jk[1];
       tmp[2] = slice[2] * basis_jk[2];
@@ -224,13 +219,8 @@
     const double dnbasis_iji = dnbasis_ij[i];
     for (int j = 0; j < 4; j++) {
       const double factor = dnbasis_iji * basis_ik[j];
-<<<<<<< HEAD
       const double* slice = &dncoeff_matrix_ij[iknot_ij + i][iknot_ik + j][iknot_jk];
       double tmp[4];
-=======
-      const double* _noalias slice = &dncoeff_matrix_ij[iknot_ij + i][iknot_ik + j][iknot_jk];
-      double _alignvar(, 8) tmp[4];
->>>>>>> e9142d14
       tmp[0] = slice[0] * basis_jk[0];
       tmp[1] = slice[1] * basis_jk[1];
       tmp[2] = slice[2] * basis_jk[2];
@@ -244,13 +234,8 @@
     const double basis_iji = basis_ij[i];
     for (int j = 0; j < 3; j++) {
       const double factor = basis_iji * dnbasis_ik[j];
-<<<<<<< HEAD
       const double* slice = &dncoeff_matrix_ik[iknot_ij + i][iknot_ik + j][iknot_jk];
       double tmp[4];
-=======
-      const double* _noalias slice = &dncoeff_matrix_ik[iknot_ij + i][iknot_ik + j][iknot_jk];
-      double _alignvar(, 8) tmp[4];
->>>>>>> e9142d14
       tmp[0] = slice[0] * basis_jk[0];
       tmp[1] = slice[1] * basis_jk[1];
       tmp[2] = slice[2] * basis_jk[2];
@@ -264,13 +249,8 @@
     const double basis_iji = basis_ij[i];
     for (int j = 0; j < 4; j++) {
       const double factor = basis_iji * basis_ik[j];
-<<<<<<< HEAD
       const double* slice = &dncoeff_matrix_jk[iknot_ij + i][iknot_ik + j][iknot_jk];
       double tmp[3];
-=======
-      const double* _noalias slice = &dncoeff_matrix_jk[iknot_ij + i][iknot_ik + j][iknot_jk];
-      double _alignvar(, 8) tmp[3];
->>>>>>> e9142d14
       tmp[0] = slice[0] * dnbasis_jk[0];
       tmp[1] = slice[1] * dnbasis_jk[1];
       tmp[2] = slice[2] * dnbasis_jk[2];
